insert into roles ( id, name, description, created_at, updated_at ) values ( '2ea4415c-9748-493f-91ba-4a64506b7be8', 'tks-admin', 'tks-admin', now(), now() );
insert into roles ( id, name, description, created_at, updated_at ) values ( 'b2b689f0-ceeb-46c2-b280-0bc06896acd1', 'admin', 'admin', now(), now() );
insert into roles ( id, name, description, created_at, updated_at ) values ( 'd3015140-2b12-487a-9516-cdeed7c17735', 'project-leader', 'project-leader', now(), now() );
insert into roles ( id, name, description, created_at, updated_at ) values ( 'f6637d3d-3a0e-4db0-9086-c1b6dc9d433d', 'project-member', 'project-member', now(), now() );
insert into roles ( id, name, description, created_at, updated_at ) values ( 'b7ac7e7d-d8bc-470d-b6b2-3e0cc8ba55cc', 'project-viewer', 'project-viewer', now(), now() );
insert into roles ( id, name, description, created_at, updated_at ) values ( 'ff4187a2-f3c1-46b3-8448-03a4b5e132e7', 'user', 'user', now(), now() );

insert into policies ( role_id, name, description, c, create_priviledge, u, update_priviledge, r, read_priviledge, d, delete_priviledge, creator, created_at, updated_at ) values ( '2ea4415c-9748-493f-91ba-4a64506b7be8', 'organization', 'organization', 't', '', 't', '', 't', '', 't', '', '', now(), now() );
insert into policies ( role_id, name, description, c, create_priviledge, u, update_priviledge, r, read_priviledge, d, delete_priviledge, creator, created_at, updated_at ) values ( '2ea4415c-9748-493f-91ba-4a64506b7be8', 'project', 'project', 't', '', 't', '', 't', '', 't', '', '', now(), now() );
insert into policies ( role_id, name, description, c, create_priviledge, u, update_priviledge, r, read_priviledge, d, delete_priviledge, creator, created_at, updated_at ) values ( '2ea4415c-9748-493f-91ba-4a64506b7be8', 'user', 'user', 't', '', 't', '', 't', '', 't', '', '', now(), now() );
insert into policies ( role_id, name, description, c, create_priviledge, u, update_priviledge, r, read_priviledge, d, delete_priviledge, creator, created_at, updated_at ) values ( '2ea4415c-9748-493f-91ba-4a64506b7be8', 'cluster', 'cluster', 't', '', 't', '', 't', '', 't', '', '', now(), now() );
insert into policies ( role_id, name, description, c, create_priviledge, u, update_priviledge, r, read_priviledge, d, delete_priviledge, creator, created_at, updated_at ) values ( '2ea4415c-9748-493f-91ba-4a64506b7be8', 'service', 'service', 't', '', 't', '', 't', '', 't', '', '', now(), now() );
insert into policies ( role_id, name, description, c, create_priviledge, u, update_priviledge, r, read_priviledge, d, delete_priviledge, creator, created_at, updated_at ) values ( '2ea4415c-9748-493f-91ba-4a64506b7be8', 'k8s_resources', 'resources of k8s', 'f', '', 'f', '', 'f', '', 'f', '', '', now(), now() );

insert into organizations ( id, name, description, created_at, updated_at ) values ( 'master', 'master', 'tks', now(), now() );
insert into users ( id, account_id, name, password, organization_id, role_id, created_at, updated_at  ) values ( 'bf67de40-ce15-4dc0-b6c2-17f053ca504f', 'admin', 'admin', '$2a$10$Akf03nbLHk93sTtozm35XuINXkJeNX7A1T9o/Pxpg9R2B2PToBPOO', 'master', 'b2b689f0-ceeb-46c2-b280-0bc06896acd1', now(), now() );

insert into cloud_settings ( id, name, description, organization_id, cloud_service, resource, created_at, updated_at ) 
values ( 'ce9e0387-01cb-4f37-a22a-fb91b6338434', 'aws', 'aws_description', 'master', 'AWS', 'result', now(), now() );

<<<<<<< HEAD
insert into stack_templates ( id, organization_id, name, description, version, cloud_service, platform, template, services, created_at, updated_at )
values ( '49901092-be76-4d4f-94e9-b84525f560b5', 'master', 'AWS Standard', 'included LMA over AWS', 'v1', 'AWS', 'x86 | arm', 'aws-reference', '[{"name": "Logging,Monitoring,Alerting", "type": "LMA", "applications": [{"name": "prometheus-stack", "version": "v.44.3.1", "description": "통계데이터 제공을 위한 backend  플랫폼"}, {"name": "elastic-system", "version": "v1.8.0", "description": "로그 데이터 적재를 위한 Storage"}, {"name": "alertmanager", "version": "v0.23.0", "description": "Alert 관리를 위한 backend 서비스"}, {"name": "grafana", "version": "v6.50.7", "description": "모니터링 통합 포탈"}]}]', now(), now() );
insert into stack_templates ( id, organization_id, name, description, version, cloud_service, platform, template, services, created_at, updated_at )
values ( '63639420-f823-4b7d-a8ba-da0a4eaeff73', 'master', 'AWS MSA Standard', 'included LMA, SERVICE_MESH over AWS', 'v1', 'AWS', 'x86 | arm', 'aws-msa-reference', '[{"name": "Logging,Monitoring,Alerting", "type": "LMA", "applications": [{"name": "prometheus-stack", "version": "v.44.3.1", "description": "통계데이터 제공을 위한 backend  플랫폼"}, {"name": "elastic-system", "version": "v1.8.0", "description": "로그 데이터 적재를 위한 Storage"}, {"name": "alertmanager", "version": "v0.23.0", "description": "Alert 관리를 위한 backend 서비스"}, {"name": "grafana", "version": "v6.50.7", "description": "모니터링 통합 포탈"}]}, {"name": "MSA", "type": "SERVICE_MESH", "applications": [{"name": "istio", "version": "v1.13.1", "description": "MSA 플랫폼"}, {"name": "jagger", "version": "v2.27.1", "description": "분산 서비스간 트랜잭션 추적을 위한 로깅 플랫폼"}, {"name": "kiali", "version": "v1.45.1", "description": "MSA 통합 모니터링포탈"}]}]', now(), now() );
=======
insert into stack_templates ( id, organization_id, name, description, version, cloud_service, platform, template, kube_version, kube_type, created_at, updated_at )
values ( '49901092-be76-4d4f-94e9-b84525f560b5', 'master', 'AWS Standard (x86)', 'included LMA', 'v1', 'AWS', 'x86', 'aws-reference', 'v1.24', 'AWS', now(), now() );
insert into stack_templates ( id, organization_id, name, description, version, cloud_service, platform, template, kube_version, kube_type, created_at, updated_at )
values ( '44d5e76b-63db-4dd0-a16e-11bd3f6054cf', 'master', 'AWS MSA Standard (x86)', 'included LMA, SERVICE MESH', 'v1', 'AWS', 'x86', 'aws-msa-reference', 'v1.24', 'AWS', now(), now() );
insert into stack_templates ( id, organization_id, name, description, version, cloud_service, platform, template, kube_version, kube_type, created_at, updated_at )
values ( 'fe1d97e0-7428-4be6-9c69-310a88b4ff46', 'master', 'AWS Standard (arm)', 'included LMA', 'v2', 'AWS', 'arm', 'aws-arm-reference', 'v1.24', 'EKS', now(), now() );
insert into stack_templates ( id, organization_id, name, description, version, cloud_service, platform, template, kube_version, kube_type, created_at, updated_at )
values ( '3696cb38-4da0-4235-97eb-b6eb15962bd1', 'master', 'AWS Standard (arm)', 'included LMA, SERVICE_MESH', 'v2', 'AWS', 'arm', 'aws-mar-msa-reference', 'v1.24', 'EKS', now(), now() );
>>>>>>> 99dd645e
<|MERGE_RESOLUTION|>--- conflicted
+++ resolved
@@ -18,12 +18,6 @@
 insert into cloud_settings ( id, name, description, organization_id, cloud_service, resource, created_at, updated_at ) 
 values ( 'ce9e0387-01cb-4f37-a22a-fb91b6338434', 'aws', 'aws_description', 'master', 'AWS', 'result', now(), now() );
 
-<<<<<<< HEAD
-insert into stack_templates ( id, organization_id, name, description, version, cloud_service, platform, template, services, created_at, updated_at )
-values ( '49901092-be76-4d4f-94e9-b84525f560b5', 'master', 'AWS Standard', 'included LMA over AWS', 'v1', 'AWS', 'x86 | arm', 'aws-reference', '[{"name": "Logging,Monitoring,Alerting", "type": "LMA", "applications": [{"name": "prometheus-stack", "version": "v.44.3.1", "description": "통계데이터 제공을 위한 backend  플랫폼"}, {"name": "elastic-system", "version": "v1.8.0", "description": "로그 데이터 적재를 위한 Storage"}, {"name": "alertmanager", "version": "v0.23.0", "description": "Alert 관리를 위한 backend 서비스"}, {"name": "grafana", "version": "v6.50.7", "description": "모니터링 통합 포탈"}]}]', now(), now() );
-insert into stack_templates ( id, organization_id, name, description, version, cloud_service, platform, template, services, created_at, updated_at )
-values ( '63639420-f823-4b7d-a8ba-da0a4eaeff73', 'master', 'AWS MSA Standard', 'included LMA, SERVICE_MESH over AWS', 'v1', 'AWS', 'x86 | arm', 'aws-msa-reference', '[{"name": "Logging,Monitoring,Alerting", "type": "LMA", "applications": [{"name": "prometheus-stack", "version": "v.44.3.1", "description": "통계데이터 제공을 위한 backend  플랫폼"}, {"name": "elastic-system", "version": "v1.8.0", "description": "로그 데이터 적재를 위한 Storage"}, {"name": "alertmanager", "version": "v0.23.0", "description": "Alert 관리를 위한 backend 서비스"}, {"name": "grafana", "version": "v6.50.7", "description": "모니터링 통합 포탈"}]}, {"name": "MSA", "type": "SERVICE_MESH", "applications": [{"name": "istio", "version": "v1.13.1", "description": "MSA 플랫폼"}, {"name": "jagger", "version": "v2.27.1", "description": "분산 서비스간 트랜잭션 추적을 위한 로깅 플랫폼"}, {"name": "kiali", "version": "v1.45.1", "description": "MSA 통합 모니터링포탈"}]}]', now(), now() );
-=======
 insert into stack_templates ( id, organization_id, name, description, version, cloud_service, platform, template, kube_version, kube_type, created_at, updated_at )
 values ( '49901092-be76-4d4f-94e9-b84525f560b5', 'master', 'AWS Standard (x86)', 'included LMA', 'v1', 'AWS', 'x86', 'aws-reference', 'v1.24', 'AWS', now(), now() );
 insert into stack_templates ( id, organization_id, name, description, version, cloud_service, platform, template, kube_version, kube_type, created_at, updated_at )
@@ -31,5 +25,4 @@
 insert into stack_templates ( id, organization_id, name, description, version, cloud_service, platform, template, kube_version, kube_type, created_at, updated_at )
 values ( 'fe1d97e0-7428-4be6-9c69-310a88b4ff46', 'master', 'AWS Standard (arm)', 'included LMA', 'v2', 'AWS', 'arm', 'aws-arm-reference', 'v1.24', 'EKS', now(), now() );
 insert into stack_templates ( id, organization_id, name, description, version, cloud_service, platform, template, kube_version, kube_type, created_at, updated_at )
-values ( '3696cb38-4da0-4235-97eb-b6eb15962bd1', 'master', 'AWS Standard (arm)', 'included LMA, SERVICE_MESH', 'v2', 'AWS', 'arm', 'aws-mar-msa-reference', 'v1.24', 'EKS', now(), now() );
->>>>>>> 99dd645e
+values ( '3696cb38-4da0-4235-97eb-b6eb15962bd1', 'master', 'AWS Standard (arm)', 'included LMA, SERVICE_MESH', 'v2', 'AWS', 'arm', 'aws-mar-msa-reference', 'v1.24', 'EKS', now(), now() );