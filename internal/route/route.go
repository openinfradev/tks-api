package route

import (
	"net/http"
	"time"

	internalApi "github.com/openinfradev/tks-api/internal/delivery/api"
	"github.com/openinfradev/tks-api/internal/middleware/audit"
	"github.com/openinfradev/tks-api/internal/middleware/auth/requestRecoder"

	"github.com/gorilla/handlers"
	"github.com/gorilla/mux"
	"github.com/openinfradev/tks-api/internal"
	delivery "github.com/openinfradev/tks-api/internal/delivery/http"
	"github.com/openinfradev/tks-api/internal/keycloak"
	internalMiddleware "github.com/openinfradev/tks-api/internal/middleware"
	"github.com/openinfradev/tks-api/internal/middleware/auth/authenticator"
	authKeycloak "github.com/openinfradev/tks-api/internal/middleware/auth/authenticator/keycloak"
	"github.com/openinfradev/tks-api/internal/middleware/auth/authorizer"
	"github.com/openinfradev/tks-api/internal/middleware/logging"
	"github.com/openinfradev/tks-api/internal/repository"
	"github.com/openinfradev/tks-api/internal/usecase"
	argowf "github.com/openinfradev/tks-api/pkg/argo-client"
	gcache "github.com/patrickmn/go-cache"
	"github.com/swaggo/http-swagger"
	"gorm.io/gorm"
)

var (
	API_PREFIX      = internal.API_PREFIX
	API_VERSION     = internal.API_VERSION
	ADMINAPI_PREFIX = internal.ADMINAPI_PREFIX

	SYSTEM_API_VERSION = internal.SYSTEM_API_VERSION
	SYSTEM_API_PREFIX  = internal.SYSTEM_API_PREFIX
)

func SetupRouter(db *gorm.DB, argoClient argowf.ArgoClient, kc keycloak.IKeycloak, asset http.Handler) http.Handler {
	r := mux.NewRouter()

	cache := gcache.New(5*time.Minute, 10*time.Minute)

	repoFactory := repository.Repository{
		Auth:          repository.NewAuthRepository(db),
		User:          repository.NewUserRepository(db),
		Cluster:       repository.NewClusterRepository(db),
		Organization:  repository.NewOrganizationRepository(db),
		AppGroup:      repository.NewAppGroupRepository(db),
		AppServeApp:   repository.NewAppServeAppRepository(db),
		CloudAccount:  repository.NewCloudAccountRepository(db),
		StackTemplate: repository.NewStackTemplateRepository(db),
		Alert:         repository.NewAlertRepository(db),
		Project:       repository.NewProjectRepository(db),
		Audit:         repository.NewAuditRepository(db),
	}

	usecaseFactory := usecase.Usecase{
		Auth:          usecase.NewAuthUsecase(repoFactory, kc),
		User:          usecase.NewUserUsecase(repoFactory, kc),
		Cluster:       usecase.NewClusterUsecase(repoFactory, argoClient, cache),
		Organization:  usecase.NewOrganizationUsecase(repoFactory, argoClient, kc),
		AppGroup:      usecase.NewAppGroupUsecase(repoFactory, argoClient),
		AppServeApp:   usecase.NewAppServeAppUsecase(repoFactory, argoClient),
		CloudAccount:  usecase.NewCloudAccountUsecase(repoFactory, argoClient),
		StackTemplate: usecase.NewStackTemplateUsecase(repoFactory),
		Dashboard:     usecase.NewDashboardUsecase(repoFactory, cache),
		Alert:         usecase.NewAlertUsecase(repoFactory),
		Stack:         usecase.NewStackUsecase(repoFactory, argoClient, usecase.NewDashboardUsecase(repoFactory, cache)),
<<<<<<< HEAD
		Project:       usecase.NewProjectUsecase(repoFactory, argoClient),
		Audit:         usecase.NewAuditUsecase(repoFactory),
=======
		Project:       usecase.NewProjectUsecase(repoFactory, kc, argoClient),
>>>>>>> a25802af
	}

	customMiddleware := internalMiddleware.NewMiddleware(
		authenticator.NewAuthenticator(authKeycloak.NewKeycloakAuthenticator(kc)),
		authorizer.NewDefaultAuthorization(repoFactory),
		requestRecoder.NewDefaultRequestRecoder(),
		audit.NewDefaultAudit(repoFactory))

	r.Use(logging.LoggingMiddleware)

	// [TODO] Transaction
	//r.Use(transactionMiddleware(db))

	authHandler := delivery.NewAuthHandler(usecaseFactory)
	r.HandleFunc(API_PREFIX+API_VERSION+"/auth/login", authHandler.Login).Methods(http.MethodPost)
	r.HandleFunc(API_PREFIX+API_VERSION+"/auth/ping", authHandler.PingToken).Methods(http.MethodPost)
	r.Handle(API_PREFIX+API_VERSION+"/auth/logout", customMiddleware.Handle(internalApi.Logout, http.HandlerFunc(authHandler.Logout))).Methods(http.MethodPost)
	r.Handle(API_PREFIX+API_VERSION+"/auth/refresh", customMiddleware.Handle(internalApi.RefreshToken, http.HandlerFunc(authHandler.RefreshToken))).Methods(http.MethodPost)
	r.HandleFunc(API_PREFIX+API_VERSION+"/auth/find-id/verification", authHandler.FindId).Methods(http.MethodPost)
	r.HandleFunc(API_PREFIX+API_VERSION+"/auth/find-password/verification", authHandler.FindPassword).Methods(http.MethodPost)
	r.HandleFunc(API_PREFIX+API_VERSION+"/auth/find-id/code", authHandler.VerifyIdentityForLostId).Methods(http.MethodPost)
	r.HandleFunc(API_PREFIX+API_VERSION+"/auth/find-password/code", authHandler.VerifyIdentityForLostPassword).Methods(http.MethodPost)
	r.Handle(API_PREFIX+API_VERSION+"/auth/verify-token", customMiddleware.Handle(internalApi.VerifyToken, http.HandlerFunc(authHandler.VerifyToken))).Methods(http.MethodGet)
	//r.HandleFunc(API_PREFIX+API_VERSION+"/cookie-test", authHandler.CookieTest).Methods(http.MethodPost)
	//r.HandleFunc(API_PREFIX+API_VERSION+"/auth/callback", authHandler.CookieTestCallback).Methods(http.MethodGet)

	userHandler := delivery.NewUserHandler(usecaseFactory)
	r.Handle(API_PREFIX+API_VERSION+"/organizations/{organizationId}/users", customMiddleware.Handle(internalApi.CreateUser, http.HandlerFunc(userHandler.Create))).Methods(http.MethodPost)
	r.Handle(API_PREFIX+API_VERSION+"/organizations/{organizationId}/users", customMiddleware.Handle(internalApi.ListUser, http.HandlerFunc(userHandler.List))).Methods(http.MethodGet)
	r.Handle(API_PREFIX+API_VERSION+"/organizations/{organizationId}/users/{accountId}", customMiddleware.Handle(internalApi.GetUser, http.HandlerFunc(userHandler.Get))).Methods(http.MethodGet)
	r.Handle(API_PREFIX+API_VERSION+"/organizations/{organizationId}/users/{accountId}", customMiddleware.Handle(internalApi.UpdateUser, http.HandlerFunc(userHandler.Update))).Methods(http.MethodPut)
	r.Handle(API_PREFIX+API_VERSION+"/organizations/{organizationId}/users/{accountId}/reset-password", customMiddleware.Handle(internalApi.ResetPassword, http.HandlerFunc(userHandler.ResetPassword))).Methods(http.MethodPut)
	r.Handle(API_PREFIX+API_VERSION+"/organizations/{organizationId}/users/{accountId}", customMiddleware.Handle(internalApi.DeleteUser, http.HandlerFunc(userHandler.Delete))).Methods(http.MethodDelete)
	r.Handle(API_PREFIX+API_VERSION+"/organizations/{organizationId}/users/account-id/{accountId}/existence", customMiddleware.Handle(internalApi.CheckId, http.HandlerFunc(userHandler.CheckId))).Methods(http.MethodGet)
	r.Handle(API_PREFIX+API_VERSION+"/organizations/{organizationId}/users/email/{email}/existence", customMiddleware.Handle(internalApi.CheckEmail, http.HandlerFunc(userHandler.CheckEmail))).Methods(http.MethodGet)

	r.Handle(API_PREFIX+API_VERSION+"/organizations/{organizationId}/my-profile", customMiddleware.Handle(internalApi.GetMyProfile, http.HandlerFunc(userHandler.GetMyProfile))).Methods(http.MethodGet)
	r.Handle(API_PREFIX+API_VERSION+"/organizations/{organizationId}/my-profile", customMiddleware.Handle(internalApi.UpdateMyProfile, http.HandlerFunc(userHandler.UpdateMyProfile))).Methods(http.MethodPut)
	r.Handle(API_PREFIX+API_VERSION+"/organizations/{organizationId}/my-profile/password", customMiddleware.Handle(internalApi.UpdateMyPassword, http.HandlerFunc(userHandler.UpdateMyPassword))).Methods(http.MethodPut)
	r.Handle(API_PREFIX+API_VERSION+"/organizations/{organizationId}/my-profile/next-password-change", customMiddleware.Handle(internalApi.RenewPasswordExpiredDate, http.HandlerFunc(userHandler.RenewPasswordExpiredDate))).Methods(http.MethodPut)
	r.Handle(API_PREFIX+API_VERSION+"/organizations/{organizationId}/my-profile", customMiddleware.Handle(internalApi.DeleteMyProfile, http.HandlerFunc(userHandler.DeleteMyProfile))).Methods(http.MethodDelete)

	organizationHandler := delivery.NewOrganizationHandler(usecaseFactory)
	r.Handle(API_PREFIX+API_VERSION+"/organizations", customMiddleware.Handle(internalApi.CreateOrganization, http.HandlerFunc(organizationHandler.CreateOrganization))).Methods(http.MethodPost)
	r.Handle(API_PREFIX+API_VERSION+"/organizations", customMiddleware.Handle(internalApi.GetOrganizations, http.HandlerFunc(organizationHandler.GetOrganizations))).Methods(http.MethodGet)
	r.Handle(API_PREFIX+API_VERSION+"/organizations/{organizationId}", customMiddleware.Handle(internalApi.GetOrganization, http.HandlerFunc(organizationHandler.GetOrganization))).Methods(http.MethodGet)
	r.Handle(API_PREFIX+API_VERSION+"/organizations/{organizationId}", customMiddleware.Handle(internalApi.DeleteOrganization, http.HandlerFunc(organizationHandler.DeleteOrganization))).Methods(http.MethodDelete)
	r.Handle(API_PREFIX+API_VERSION+"/organizations/{organizationId}", customMiddleware.Handle(internalApi.UpdateOrganization, http.HandlerFunc(organizationHandler.UpdateOrganization))).Methods(http.MethodPut)
	r.Handle(API_PREFIX+API_VERSION+"/organizations/{organizationId}/primary-cluster", customMiddleware.Handle(internalApi.UpdatePrimaryCluster, http.HandlerFunc(organizationHandler.UpdatePrimaryCluster))).Methods(http.MethodPatch)

	clusterHandler := delivery.NewClusterHandler(usecaseFactory)
	r.Handle(API_PREFIX+API_VERSION+"/clusters", customMiddleware.Handle(internalApi.CreateCluster, http.HandlerFunc(clusterHandler.CreateCluster))).Methods(http.MethodPost)
	r.Handle(API_PREFIX+API_VERSION+"/clusters", customMiddleware.Handle(internalApi.GetClusters, http.HandlerFunc(clusterHandler.GetClusters))).Methods(http.MethodGet)
	r.Handle(API_PREFIX+API_VERSION+"/clusters/import", customMiddleware.Handle(internalApi.ImportCluster, http.HandlerFunc(clusterHandler.ImportCluster))).Methods(http.MethodPost)
	r.Handle(API_PREFIX+API_VERSION+"/clusters/{clusterId}", customMiddleware.Handle(internalApi.GetCluster, http.HandlerFunc(clusterHandler.GetCluster))).Methods(http.MethodGet)
	r.Handle(API_PREFIX+API_VERSION+"/clusters/{clusterId}", customMiddleware.Handle(internalApi.DeleteCluster, http.HandlerFunc(clusterHandler.DeleteCluster))).Methods(http.MethodDelete)
	r.Handle(API_PREFIX+API_VERSION+"/clusters/{clusterId}/site-values", customMiddleware.Handle(internalApi.GetClusterSiteValues, http.HandlerFunc(clusterHandler.GetClusterSiteValues))).Methods(http.MethodGet)
	r.Handle(API_PREFIX+API_VERSION+"/clusters/{clusterId}/install", customMiddleware.Handle(internalApi.InstallCluster, http.HandlerFunc(clusterHandler.InstallCluster))).Methods(http.MethodPost)
	r.Handle(API_PREFIX+API_VERSION+"/clusters/{clusterId}/bootstrap-kubeconfig", customMiddleware.Handle(internalApi.CreateBootstrapKubeconfig, http.HandlerFunc(clusterHandler.CreateBootstrapKubeconfig))).Methods(http.MethodPost)
	r.Handle(API_PREFIX+API_VERSION+"/clusters/{clusterId}/bootstrap-kubeconfig", customMiddleware.Handle(internalApi.GetBootstrapKubeconfig, http.HandlerFunc(clusterHandler.GetBootstrapKubeconfig))).Methods(http.MethodGet)
	r.Handle(API_PREFIX+API_VERSION+"/clusters/{clusterId}/nodes", customMiddleware.Handle(internalApi.GetNodes, http.HandlerFunc(clusterHandler.GetNodes))).Methods(http.MethodGet)

	appGroupHandler := delivery.NewAppGroupHandler(usecaseFactory)
	r.Handle(API_PREFIX+API_VERSION+"/app-groups", customMiddleware.Handle(internalApi.CreateAppgroup, http.HandlerFunc(appGroupHandler.CreateAppGroup))).Methods(http.MethodPost)
	r.Handle(API_PREFIX+API_VERSION+"/app-groups", customMiddleware.Handle(internalApi.GetAppgroups, http.HandlerFunc(appGroupHandler.GetAppGroups))).Methods(http.MethodGet)
	r.Handle(API_PREFIX+API_VERSION+"/app-groups/{appGroupId}", customMiddleware.Handle(internalApi.GetAppgroup, http.HandlerFunc(appGroupHandler.GetAppGroup))).Methods(http.MethodGet)
	r.Handle(API_PREFIX+API_VERSION+"/app-groups/{appGroupId}", customMiddleware.Handle(internalApi.DeleteAppgroup, http.HandlerFunc(appGroupHandler.DeleteAppGroup))).Methods(http.MethodDelete)
	r.Handle(API_PREFIX+API_VERSION+"/app-groups/{appGroupId}/applications", customMiddleware.Handle(internalApi.GetApplications, http.HandlerFunc(appGroupHandler.GetApplications))).Methods(http.MethodGet)
	r.Handle(API_PREFIX+API_VERSION+"/app-groups/{appGroupId}/applications", customMiddleware.Handle(internalApi.CreateApplication, http.HandlerFunc(appGroupHandler.CreateApplication))).Methods(http.MethodPost)

	appServeAppHandler := delivery.NewAppServeAppHandler(usecaseFactory)
	r.Handle(API_PREFIX+API_VERSION+"/organizations/{organizationId}/projects/{projectId}/app-serve-apps", customMiddleware.Handle(internalApi.CreateAppServeApp, http.HandlerFunc(appServeAppHandler.CreateAppServeApp))).Methods(http.MethodPost)
	r.Handle(API_PREFIX+API_VERSION+"/organizations/{organizationId}/projects/{projectId}/app-serve-apps", customMiddleware.Handle(internalApi.GetAppServeApps, http.HandlerFunc(appServeAppHandler.GetAppServeApps))).Methods(http.MethodGet)
	r.Handle(API_PREFIX+API_VERSION+"/organizations/{organizationId}/projects/{projectId}/app-serve-apps/count", customMiddleware.Handle(internalApi.GetNumOfAppsOnStack, http.HandlerFunc(appServeAppHandler.GetNumOfAppsOnStack))).Methods(http.MethodGet)
	r.Handle(API_PREFIX+API_VERSION+"/organizations/{organizationId}/projects/{projectId}/app-serve-apps/{appId}", customMiddleware.Handle(internalApi.GetAppServeApp, http.HandlerFunc(appServeAppHandler.GetAppServeApp))).Methods(http.MethodGet)
	r.Handle(API_PREFIX+API_VERSION+"/organizations/{organizationId}/projects/{projectId}/app-serve-apps/{appId}/tasks", customMiddleware.Handle(internalApi.GetAppServeAppTasksByAppId, http.HandlerFunc(appServeAppHandler.GetAppServeAppTasksByAppId))).Methods(http.MethodGet)
	r.Handle(API_PREFIX+API_VERSION+"/organizations/{organizationId}/projects/{projectId}/app-serve-apps/{appId}/tasks/{taskId}", customMiddleware.Handle(internalApi.GetAppServeAppTaskDetail, http.HandlerFunc(appServeAppHandler.GetAppServeAppTaskDetail))).Methods(http.MethodGet)
	r.Handle(API_PREFIX+API_VERSION+"/organizations/{organizationId}/projects/{projectId}/app-serve-apps/{appId}/latest-task", customMiddleware.Handle(internalApi.GetAppServeAppLatestTask, http.HandlerFunc(appServeAppHandler.GetAppServeAppLatestTask))).Methods(http.MethodGet)
	r.Handle(API_PREFIX+API_VERSION+"/organizations/{organizationId}/projects/{projectId}/app-serve-apps/{appId}/exist", customMiddleware.Handle(internalApi.IsAppServeAppExist, http.HandlerFunc(appServeAppHandler.IsAppServeAppExist))).Methods(http.MethodGet)
	r.Handle(API_PREFIX+API_VERSION+"/organizations/{organizationId}/projects/{projectId}/app-serve-apps/name/{name}/existence", customMiddleware.Handle(internalApi.IsAppServeAppNameExist, http.HandlerFunc(appServeAppHandler.IsAppServeAppNameExist))).Methods(http.MethodGet)
	r.Handle(API_PREFIX+API_VERSION+"/organizations/{organizationId}/projects/{projectId}/app-serve-apps/{appId}", customMiddleware.Handle(internalApi.DeleteAppServeApp, http.HandlerFunc(appServeAppHandler.DeleteAppServeApp))).Methods(http.MethodDelete)
	r.Handle(API_PREFIX+API_VERSION+"/organizations/{organizationId}/projects/{projectId}/app-serve-apps/{appId}", customMiddleware.Handle(internalApi.UpdateAppServeApp, http.HandlerFunc(appServeAppHandler.UpdateAppServeApp))).Methods(http.MethodPut)
	r.Handle(API_PREFIX+API_VERSION+"/organizations/{organizationId}/projects/{projectId}/app-serve-apps/{appId}/status", customMiddleware.Handle(internalApi.UpdateAppServeAppStatus, http.HandlerFunc(appServeAppHandler.UpdateAppServeAppStatus))).Methods(http.MethodPatch)
	r.Handle(API_PREFIX+API_VERSION+"/organizations/{organizationId}/projects/{projectId}/app-serve-apps/{appId}/endpoint", customMiddleware.Handle(internalApi.UpdateAppServeAppEndpoint, http.HandlerFunc(appServeAppHandler.UpdateAppServeAppEndpoint))).Methods(http.MethodPatch)
	r.Handle(API_PREFIX+API_VERSION+"/organizations/{organizationId}/projects/{projectId}/app-serve-apps/{appId}/rollback", customMiddleware.Handle(internalApi.RollbackAppServeApp, http.HandlerFunc(appServeAppHandler.RollbackAppServeApp))).Methods(http.MethodPost)

	cloudAccountHandler := delivery.NewCloudAccountHandler(usecaseFactory)
	r.Handle(API_PREFIX+API_VERSION+"/organizations/{organizationId}/cloud-accounts", customMiddleware.Handle(internalApi.GetCloudAccounts, http.HandlerFunc(cloudAccountHandler.GetCloudAccounts))).Methods(http.MethodGet)
	r.Handle(API_PREFIX+API_VERSION+"/organizations/{organizationId}/cloud-accounts", customMiddleware.Handle(internalApi.CreateCloudAccount, http.HandlerFunc(cloudAccountHandler.CreateCloudAccount))).Methods(http.MethodPost)
	r.Handle(API_PREFIX+API_VERSION+"/organizations/{organizationId}/cloud-accounts/name/{name}/existence", customMiddleware.Handle(internalApi.CheckCloudAccountName, http.HandlerFunc(cloudAccountHandler.CheckCloudAccountName))).Methods(http.MethodGet)
	r.Handle(API_PREFIX+API_VERSION+"/organizations/{organizationId}/cloud-accounts/aws-account-id/{awsAccountId}/existence", customMiddleware.Handle(internalApi.CheckAwsAccountId, http.HandlerFunc(cloudAccountHandler.CheckAwsAccountId))).Methods(http.MethodGet)
	r.Handle(API_PREFIX+API_VERSION+"/organizations/{organizationId}/cloud-accounts/{cloudAccountId}", customMiddleware.Handle(internalApi.GetCloudAccount, http.HandlerFunc(cloudAccountHandler.GetCloudAccount))).Methods(http.MethodGet)
	r.Handle(API_PREFIX+API_VERSION+"/organizations/{organizationId}/cloud-accounts/{cloudAccountId}", customMiddleware.Handle(internalApi.UpdateCloudAccount, http.HandlerFunc(cloudAccountHandler.UpdateCloudAccount))).Methods(http.MethodPut)
	r.Handle(API_PREFIX+API_VERSION+"/organizations/{organizationId}/cloud-accounts/{cloudAccountId}", customMiddleware.Handle(internalApi.DeleteCloudAccount, http.HandlerFunc(cloudAccountHandler.DeleteCloudAccount))).Methods(http.MethodDelete)
	r.Handle(API_PREFIX+API_VERSION+"/organizations/{organizationId}/cloud-accounts/{cloudAccountId}/error", customMiddleware.Handle(internalApi.DeleteForceCloudAccount, http.HandlerFunc(cloudAccountHandler.DeleteForceCloudAccount))).Methods(http.MethodDelete)
	r.Handle(API_PREFIX+API_VERSION+"/organizations/{organizationId}/cloud-accounts/{cloudAccountId}/quotas", customMiddleware.Handle(internalApi.GetResourceQuota, http.HandlerFunc(cloudAccountHandler.GetResourceQuota))).Methods(http.MethodGet)

	stackTemplateHandler := delivery.NewStackTemplateHandler(usecaseFactory)
	r.Handle(API_PREFIX+API_VERSION+"/stack-templates", customMiddleware.Handle(internalApi.GetStackTemplates, http.HandlerFunc(stackTemplateHandler.GetStackTemplates))).Methods(http.MethodGet)
	r.Handle(API_PREFIX+API_VERSION+"/stack-templates", customMiddleware.Handle(internalApi.CreateStackTemplate, http.HandlerFunc(stackTemplateHandler.CreateStackTemplate))).Methods(http.MethodPost)
	r.Handle(API_PREFIX+API_VERSION+"/stack-templates/{stackTemplateId}", customMiddleware.Handle(internalApi.GetStackTemplate, http.HandlerFunc(stackTemplateHandler.GetStackTemplate))).Methods(http.MethodGet)
	r.Handle(API_PREFIX+API_VERSION+"/stack-templates/{stackTemplateId}", customMiddleware.Handle(internalApi.UpdateStackTemplate, http.HandlerFunc(stackTemplateHandler.UpdateStackTemplate))).Methods(http.MethodPut)
	r.Handle(API_PREFIX+API_VERSION+"/stack-templates/{stackTemplateId}", customMiddleware.Handle(internalApi.DeleteStackTemplate, http.HandlerFunc(stackTemplateHandler.DeleteStackTemplate))).Methods(http.MethodDelete)

	dashboardHandler := delivery.NewDashboardHandler(usecaseFactory)
	r.Handle(API_PREFIX+API_VERSION+"/organizations/{organizationId}/dashboard/charts", customMiddleware.Handle(internalApi.GetChartsDashboard, http.HandlerFunc(dashboardHandler.GetCharts))).Methods(http.MethodGet)
	r.Handle(API_PREFIX+API_VERSION+"/organizations/{organizationId}/dashboard/charts/{chartType}", customMiddleware.Handle(internalApi.GetChartDashboard, http.HandlerFunc(dashboardHandler.GetChart))).Methods(http.MethodGet)
	r.Handle(API_PREFIX+API_VERSION+"/organizations/{organizationId}/dashboard/stacks", customMiddleware.Handle(internalApi.GetStacksDashboard, http.HandlerFunc(dashboardHandler.GetStacks))).Methods(http.MethodGet)
	r.Handle(API_PREFIX+API_VERSION+"/organizations/{organizationId}/dashboard/resources", customMiddleware.Handle(internalApi.GetResourcesDashboard, http.HandlerFunc(dashboardHandler.GetResources))).Methods(http.MethodGet)

	alertHandler := delivery.NewAlertHandler(usecaseFactory)
	r.HandleFunc(SYSTEM_API_PREFIX+SYSTEM_API_VERSION+"/alerts", alertHandler.CreateAlert).Methods(http.MethodPost)
	r.Handle(API_PREFIX+API_VERSION+"/organizations/{organizationId}/alerts", customMiddleware.Handle(internalApi.GetAlerts, http.HandlerFunc(alertHandler.GetAlerts))).Methods(http.MethodGet)
	r.Handle(API_PREFIX+API_VERSION+"/organizations/{organizationId}/alerts/{alertId}", customMiddleware.Handle(internalApi.GetAlert, http.HandlerFunc(alertHandler.GetAlert))).Methods(http.MethodGet)
	r.Handle(API_PREFIX+API_VERSION+"/organizations/{organizationId}/alerts/{alertId}", customMiddleware.Handle(internalApi.DeleteAlert, http.HandlerFunc(alertHandler.DeleteAlert))).Methods(http.MethodDelete)
	r.Handle(API_PREFIX+API_VERSION+"/organizations/{organizationId}/alerts/{alertId}", customMiddleware.Handle(internalApi.UpdateAlert, http.HandlerFunc(alertHandler.UpdateAlert))).Methods(http.MethodPut)
	r.Handle(API_PREFIX+API_VERSION+"/organizations/{organizationId}/alerts/{alertId}/actions", customMiddleware.Handle(internalApi.CreateAlertAction, http.HandlerFunc(alertHandler.CreateAlertAction))).Methods(http.MethodPost)
	//r.Handle(API_PREFIX+API_VERSION+"/organizations/{organizationId}/alerts/{alertId}/actions/status", customMiddleware.Handle(http.HandlerFunc(alertHandler.UpdateAlertActionStatus))).Methods(http.MethodPatch)

	stackHandler := delivery.NewStackHandler(usecaseFactory)
	r.Handle(API_PREFIX+API_VERSION+"/organizations/{organizationId}/stacks", customMiddleware.Handle(internalApi.GetStacks, http.HandlerFunc(stackHandler.GetStacks))).Methods(http.MethodGet)
	r.Handle(API_PREFIX+API_VERSION+"/organizations/{organizationId}/stacks", customMiddleware.Handle(internalApi.CreateStack, http.HandlerFunc(stackHandler.CreateStack))).Methods(http.MethodPost)
	r.Handle(API_PREFIX+API_VERSION+"/organizations/{organizationId}/stacks/name/{name}/existence", customMiddleware.Handle(internalApi.CheckStackName, http.HandlerFunc(stackHandler.CheckStackName))).Methods(http.MethodGet)
	r.Handle(API_PREFIX+API_VERSION+"/organizations/{organizationId}/stacks/{stackId}", customMiddleware.Handle(internalApi.GetStack, http.HandlerFunc(stackHandler.GetStack))).Methods(http.MethodGet)
	r.Handle(API_PREFIX+API_VERSION+"/organizations/{organizationId}/stacks/{stackId}", customMiddleware.Handle(internalApi.UpdateStack, http.HandlerFunc(stackHandler.UpdateStack))).Methods(http.MethodPut)
	r.Handle(API_PREFIX+API_VERSION+"/organizations/{organizationId}/stacks/{stackId}", customMiddleware.Handle(internalApi.DeleteStack, http.HandlerFunc(stackHandler.DeleteStack))).Methods(http.MethodDelete)
	r.Handle(API_PREFIX+API_VERSION+"/organizations/{organizationId}/stacks/{stackId}/kube-config", customMiddleware.Handle(internalApi.GetStackKubeConfig, http.HandlerFunc(stackHandler.GetStackKubeConfig))).Methods(http.MethodGet)
	r.Handle(API_PREFIX+API_VERSION+"/organizations/{organizationId}/stacks/{stackId}/status", customMiddleware.Handle(internalApi.GetStackStatus, http.HandlerFunc(stackHandler.GetStackStatus))).Methods(http.MethodGet)
	r.Handle(API_PREFIX+API_VERSION+"/organizations/{organizationId}/stacks/{stackId}/favorite", customMiddleware.Handle(internalApi.SetFavoriteStack, http.HandlerFunc(stackHandler.SetFavorite))).Methods(http.MethodPost)
	r.Handle(API_PREFIX+API_VERSION+"/organizations/{organizationId}/stacks/{stackId}/favorite", customMiddleware.Handle(internalApi.DeleteFavoriteStack, http.HandlerFunc(stackHandler.DeleteFavorite))).Methods(http.MethodDelete)
	r.Handle(API_PREFIX+API_VERSION+"/organizations/{organizationId}/stacks/{stackId}/install", customMiddleware.Handle(internalApi.InstallStack, http.HandlerFunc(stackHandler.InstallStack))).Methods(http.MethodPost)

	projectHandler := delivery.NewProjectHandler(usecaseFactory)
	r.Handle(API_PREFIX+API_VERSION+"/organizations/{organizationId}/projects", customMiddleware.Handle(internalApi.CreateProject, http.HandlerFunc(projectHandler.CreateProject))).Methods(http.MethodPost)
	r.Handle(API_PREFIX+API_VERSION+"/organizations/{organizationId}/projects", customMiddleware.Handle(internalApi.GetProjects, http.HandlerFunc(projectHandler.GetProjects))).Methods(http.MethodGet)
	r.Handle(API_PREFIX+API_VERSION+"/organizations/{organizationId}/projects/project-roles", customMiddleware.Handle(internalApi.GetProjectRoles, http.HandlerFunc(projectHandler.GetProjectRoles))).Methods(http.MethodGet)
	r.Handle(API_PREFIX+API_VERSION+"/organizations/{organizationId}/projects/project-roles/{projectRoleId}", customMiddleware.Handle(internalApi.GetProjectRole, http.HandlerFunc(projectHandler.GetProjectRole))).Methods(http.MethodGet)
	r.Handle(API_PREFIX+API_VERSION+"/organizations/{organizationId}/projects/existence", customMiddleware.Handle(internalApi.GetProjectNamespace, http.HandlerFunc(projectHandler.IsProjectNameExist))).Methods(http.MethodGet)
	r.Handle(API_PREFIX+API_VERSION+"/organizations/{organizationId}/projects/{projectId}", customMiddleware.Handle(internalApi.GetProject, http.HandlerFunc(projectHandler.GetProject))).Methods(http.MethodGet)
	r.Handle(API_PREFIX+API_VERSION+"/organizations/{organizationId}/projects/{projectId}", customMiddleware.Handle(internalApi.UpdateProject, http.HandlerFunc(projectHandler.UpdateProject))).Methods(http.MethodPut)
	//r.Handle(API_PREFIX+API_VERSION+"/organizations/{organizationId}/projects/{projectId}", customMiddleware.Handle(internalApi.DeleteProject, http.HandlerFunc(projectHandler.DeleteProject))).Methods(http.MethodDelete)
	r.Handle(API_PREFIX+API_VERSION+"/organizations/{organizationId}/projects/{projectId}/members", customMiddleware.Handle(internalApi.AddProjectMember, http.HandlerFunc(projectHandler.AddProjectMember))).Methods(http.MethodPost)
	r.Handle(API_PREFIX+API_VERSION+"/organizations/{organizationId}/projects/{projectId}/members/count", customMiddleware.Handle(internalApi.GetProjectMembers, http.HandlerFunc(projectHandler.GetProjectMemberCount))).Methods(http.MethodGet)
	r.Handle(API_PREFIX+API_VERSION+"/organizations/{organizationId}/projects/{projectId}/members/{projectMemberId}", customMiddleware.Handle(internalApi.GetProjectMember, http.HandlerFunc(projectHandler.GetProjectMember))).Methods(http.MethodGet)
	r.Handle(API_PREFIX+API_VERSION+"/organizations/{organizationId}/projects/{projectId}/members", customMiddleware.Handle(internalApi.GetProjectMembers, http.HandlerFunc(projectHandler.GetProjectMembers))).Methods(http.MethodGet)
	r.Handle(API_PREFIX+API_VERSION+"/organizations/{organizationId}/projects/{projectId}/members/{projectMemberId}", customMiddleware.Handle(internalApi.RemoveProjectMember, http.HandlerFunc(projectHandler.RemoveProjectMember))).Methods(http.MethodDelete)
	r.Handle(API_PREFIX+API_VERSION+"/organizations/{organizationId}/projects/{projectId}/members", customMiddleware.Handle(internalApi.RemoveProjectMember, http.HandlerFunc(projectHandler.RemoveProjectMembers))).Methods(http.MethodDelete)
	r.Handle(API_PREFIX+API_VERSION+"/organizations/{organizationId}/projects/{projectId}/members", customMiddleware.Handle(internalApi.UpdateProjectMemberRole, http.HandlerFunc(projectHandler.UpdateProjectMembersRole))).Methods(http.MethodPut)
	r.Handle(API_PREFIX+API_VERSION+"/organizations/{organizationId}/projects/{projectId}/members/{projectMemberId}/role", customMiddleware.Handle(internalApi.UpdateProjectMemberRole, http.HandlerFunc(projectHandler.UpdateProjectMemberRole))).Methods(http.MethodPut)
	r.Handle(API_PREFIX+API_VERSION+"/organizations/{organizationId}/projects/{projectId}/namespaces", customMiddleware.Handle(internalApi.CreateProjectNamespace, http.HandlerFunc(projectHandler.CreateProjectNamespace))).Methods(http.MethodPost)
	r.Handle(API_PREFIX+API_VERSION+"/organizations/{organizationId}/projects/{projectId}/namespaces/{projectNamespace}/stacks/{stackId}/existence", customMiddleware.Handle(internalApi.GetProjectNamespace, http.HandlerFunc(projectHandler.IsProjectNamespaceExist))).Methods(http.MethodGet)
	r.Handle(API_PREFIX+API_VERSION+"/organizations/{organizationId}/projects/{projectId}/namespaces", customMiddleware.Handle(internalApi.GetProjectNamespaces, http.HandlerFunc(projectHandler.GetProjectNamespaces))).Methods(http.MethodGet)
	r.Handle(API_PREFIX+API_VERSION+"/organizations/{organizationId}/projects/{projectId}/namespaces/{projectNamespace}/stacks/{stackId}", customMiddleware.Handle(internalApi.GetProjectNamespace, http.HandlerFunc(projectHandler.GetProjectNamespace))).Methods(http.MethodGet)
	r.Handle(API_PREFIX+API_VERSION+"/organizations/{organizationId}/projects/{projectId}/namespaces/{projectNamespace}/stacks/{stackId}", customMiddleware.Handle(internalApi.UpdateProjectNamespace, http.HandlerFunc(projectHandler.UpdateProjectNamespace))).Methods(http.MethodPut)
	r.Handle(API_PREFIX+API_VERSION+"/organizations/{organizationId}/projects/{projectId}/namespaces/{projectNamespace}/stacks/{stackId}", customMiddleware.Handle(internalApi.DeleteProjectNamespace, http.HandlerFunc(projectHandler.DeleteProjectNamespace))).Methods(http.MethodDelete)
	r.Handle(API_PREFIX+API_VERSION+"/organizations/{organizationId}/projects/{projectId}/kubeconfig", customMiddleware.Handle(internalApi.GetProjectKubeconfig, http.HandlerFunc(projectHandler.GetProjectKubeconfig))).Methods(http.MethodGet)

	auditHandler := delivery.NewAuditHandler(usecaseFactory)
	r.Handle(API_PREFIX+API_VERSION+"/organizations/{organizationId}/audits", customMiddleware.Handle(internalApi.GetAudits, http.HandlerFunc(auditHandler.GetAudits))).Methods(http.MethodGet)
	r.Handle(API_PREFIX+API_VERSION+"/organizations/{organizationId}/audits/{auditId}", customMiddleware.Handle(internalApi.GetAudit, http.HandlerFunc(auditHandler.GetAudit))).Methods(http.MethodGet)
	r.Handle(API_PREFIX+API_VERSION+"/organizations/{organizationId}/audits/{auditId}", customMiddleware.Handle(internalApi.DeleteAudit, http.HandlerFunc(auditHandler.DeleteAudit))).Methods(http.MethodDelete)

	r.HandleFunc(API_PREFIX+API_VERSION+"/alerttest", alertHandler.CreateAlert).Methods(http.MethodPost)
	// assets
	r.PathPrefix("/api/").HandlerFunc(http.NotFound)
	r.PathPrefix("/").Handler(httpSwagger.WrapHandler).Methods(http.MethodGet)

	//withLog := handlers.LoggingHandler(os.Stdout, r)

	credentials := handlers.AllowCredentials()
	headersOk := handlers.AllowedHeaders([]string{"content-type", "Authorization", "Authorization-Type"})
	originsOk := handlers.AllowedOrigins([]string{"http://localhost:3000"})
	methodsOk := handlers.AllowedMethods([]string{"GET", "HEAD", "POST", "PUT", "DELETE", "OPTIONS"})

	return handlers.CORS(credentials, headersOk, originsOk, methodsOk)(r)
}

/*
func transactionMiddleware(db *gorm.DB) mux.MiddlewareFunc {
	return func(next http.Handler) http.Handler {
		return http.HandlerFunc(func(w http.ResponseWriter, r *http.Request) {
			ctx := r.Context()
			txHandle := db.Begin()
			log.DebugWithContext(r.Context(),"beginning database transaction")

			defer func() {
				if r := recover(); r != nil {
					txHandle.Rollback()
				}
			}()

			recorder := &StatusRecorder{
				ResponseWriter: w,
				Status:         200,
			}

			r = r.WithContext(context.WithValue(ctx, "txHandle", txHandle))
			next.ServeHTTP(recorder, r)

			if StatusInList(recorder.Status, []int{http.StatusOK}) {
				log.DebugWithContext(r.Context(),"committing transactions")
				if err := txHandle.Commit().Error; err != nil {
					log.DebugWithContext(r.Context(),"trx commit error: ", err)
				}
			} else {
				log.DebugWithContext(r.Context(),"rolling back transaction due to status code: ", recorder.Status)
				txHandle.Rollback()
			}
		})
	}
}

// StatusInList -> checks if the given status is in the list
func StatusInList(status int, statusList []int) bool {
	for _, i := range statusList {
		if i == status {
			return true
		}
	}
	return false
}
*/<|MERGE_RESOLUTION|>--- conflicted
+++ resolved
@@ -66,12 +66,7 @@
 		Dashboard:     usecase.NewDashboardUsecase(repoFactory, cache),
 		Alert:         usecase.NewAlertUsecase(repoFactory),
 		Stack:         usecase.NewStackUsecase(repoFactory, argoClient, usecase.NewDashboardUsecase(repoFactory, cache)),
-<<<<<<< HEAD
-		Project:       usecase.NewProjectUsecase(repoFactory, argoClient),
-		Audit:         usecase.NewAuditUsecase(repoFactory),
-=======
 		Project:       usecase.NewProjectUsecase(repoFactory, kc, argoClient),
->>>>>>> a25802af
 	}
 
 	customMiddleware := internalMiddleware.NewMiddleware(
